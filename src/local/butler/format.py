# Copyright 2019 Google LLC
#
# Licensed under the Apache License, Version 2.0 (the "License");
# you may not use this file except in compliance with the License.
# You may obtain a copy of the License at
#
#      http://www.apache.org/licenses/LICENSE-2.0
#
# Unless required by applicable law or agreed to in writing, software
# distributed under the License is distributed on an "AS IS" BASIS,
# WITHOUT WARRANTIES OR CONDITIONS OF ANY KIND, either express or implied.
# See the License for the specific language governing permissions and
# limitations under the License.
"""Format changed code in current branch."""

import os

from local.butler import common

FIRST_PARTY_MODULES = [
    'handlers',
    'libs',
    'clusterfuzz',
]

ISORT_CMD = ('isort --dont-order-by-type --force-single-line-imports '
             '--force-sort-within-sections --line-length=80 ' + ' '.join(
                 [f'-p {mod}' for mod in FIRST_PARTY_MODULES]) + ' ')


def execute(_):
  """Format changed code."""
  _, output = common.execute('git diff --name-only FETCH_HEAD')

  file_paths = [
      f.decode('utf-8') for f in output.splitlines() if os.path.exists(f)
  ]
  py_changed_file_paths = [
      f for f in file_paths if f.endswith('.py') and
      # Exclude auto-generated files.
      not f.endswith('_pb2.py') and not f.endswith('_pb2_grpc.py')
  ]
  if py_changed_file_paths:
    common.execute(f'yapf -p -i {" ".join(py_changed_file_paths)}')
    common.execute(f'{ISORT_CMD} {" ".join(py_changed_file_paths)}')
  go_changed_file_paths = [f for f in file_paths if f.endswith('.go')]
<<<<<<< HEAD
=======

>>>>>>> 7d20fc4f
  for file_path in go_changed_file_paths:
    common.execute('gofmt -w ' + file_path)<|MERGE_RESOLUTION|>--- conflicted
+++ resolved
@@ -43,10 +43,7 @@
   if py_changed_file_paths:
     common.execute(f'yapf -p -i {" ".join(py_changed_file_paths)}')
     common.execute(f'{ISORT_CMD} {" ".join(py_changed_file_paths)}')
+
   go_changed_file_paths = [f for f in file_paths if f.endswith('.go')]
-<<<<<<< HEAD
-=======
-
->>>>>>> 7d20fc4f
   for file_path in go_changed_file_paths:
     common.execute('gofmt -w ' + file_path)