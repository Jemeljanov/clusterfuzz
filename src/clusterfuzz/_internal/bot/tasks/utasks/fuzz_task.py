--- conflicted
+++ resolved
@@ -1997,15 +1997,7 @@
   if not environment.is_engine_fuzzer_job():
     logs.info('Not engine fuzzer. Not picking fuzz target.')
     return None
-<<<<<<< HEAD
   logs.info('Picking fuzz target.')
-  targets = [
-      target_job.fuzz_target_name
-      for target_job in fuzz_target_utils.get_fuzz_target_jobs(job=job_type)
-  ]
-=======
-  logs.log('Picking fuzz target.')
->>>>>>> 4388aed4
   target_weights = fuzzer_selection.get_fuzz_target_weights()
   return build_manager.set_random_fuzz_target_for_fuzzing_if_needed(
       target_weights.keys(), target_weights)
