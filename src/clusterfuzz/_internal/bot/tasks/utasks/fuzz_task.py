--- conflicted
+++ resolved
@@ -224,12 +224,7 @@
     self.crash_categories = state.crash_categories
     self.security_flag = crash_analyzer.is_security_issue(
         self.unsymbolized_crash_stacktrace, self.crash_type, self.crash_address)
-<<<<<<< HEAD
     self.key = f'{self.crash_type},{self.crash_state},{self.security_flag}'
-=======
-    self.key = '%s,%s,%s' % (self.crash_type, self.crash_state,
-                             self.security_flag)  # pylint: disable=attribute-defined-outside-init
->>>>>>> ebc8a814
     self.should_be_ignored = crash_analyzer.ignore_stacktrace(
         state.crash_stacktrace)
 
