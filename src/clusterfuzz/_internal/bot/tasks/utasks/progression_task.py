# Copyright 2019 Google LLC
#
# Licensed under the Apache License, Version 2.0 (the "License");
# you may not use this file except in compliance with the License.
# You may obtain a copy of the License at
#
#      http://www.apache.org/licenses/LICENSE-2.0
#
# Unless required by applicable law or agreed to in writing, software
# distributed under the License is distributed on an "AS IS" BASIS,
# WITHOUT WARRANTIES OR CONDITIONS OF ANY KIND, either express or implied.
# See the License for the specific language governing permissions and
# limitations under the License.
"""Test to see if test cases are fixed."""

import os
import time

from clusterfuzz._internal.base import bisection
from clusterfuzz._internal.base import tasks
from clusterfuzz._internal.base import utils
from clusterfuzz._internal.bot import testcase_manager
from clusterfuzz._internal.bot.fuzzers import engine_common
from clusterfuzz._internal.bot.tasks import setup
from clusterfuzz._internal.bot.tasks import task_creation
from clusterfuzz._internal.bot.tasks.utasks import uworker_handle_errors
from clusterfuzz._internal.bot.tasks.utasks import uworker_io
from clusterfuzz._internal.build_management import build_manager
from clusterfuzz._internal.build_management import revisions
from clusterfuzz._internal.datastore import data_handler
from clusterfuzz._internal.datastore import data_types
from clusterfuzz._internal.fuzzing import corpus_manager
from clusterfuzz._internal.google_cloud_utils import big_query
from clusterfuzz._internal.google_cloud_utils import storage
from clusterfuzz._internal.metrics import logs
from clusterfuzz._internal.protos import uworker_msg_pb2
from clusterfuzz._internal.system import environment


def _maybe_clear_progression_last_min_max_metadata(testcase, uworker_output):
  """Clears last_progression_min and last_progression_max when
  clear_min_max_metadata is set to True"""
  task_output = uworker_output.progression_task_output
  if task_output is None:
    return

  if task_output.clear_min_max_metadata:
    testcase.delete_metadata('last_progression_min', update_testcase=False)
    testcase.delete_metadata('last_progression_max', update_testcase=False)
    testcase.put()


def _save_current_fixed_range_indices(testcase, uworker_output):
  """Save current fixed range indices in case we die in middle of task."""
  task_output = uworker_output.progression_task_output
  testcase.set_metadata(
      'last_progression_min',
      task_output.last_progression_min,
      update_testcase=False)
  testcase.set_metadata(
      'last_progression_max',
      task_output.last_progression_max,
      update_testcase=False)


def handle_progression_timeout(uworker_output: uworker_io.UworkerOutput):
  """Job has exceeded the deadline. Recreate the task to pick up where we left
  off."""
  testcase_id = uworker_output.uworker_input.testcase_id
  job_type = uworker_output.uworker_input.job_type
  testcase = data_handler.get_testcase_by_id(testcase_id)
  _save_current_fixed_range_indices(testcase, uworker_output)
  data_handler.update_testcase_comment(testcase, data_types.TaskState.ERROR,
                                       uworker_output.error_message)
  tasks.add_task('progression', testcase_id, job_type)


def handle_progression_build_not_found(
    uworker_output: uworker_io.UworkerOutput):
  """Handles an expected build that no longer exists, we can't continue. Also,
  clears progression_pending testcase metadata"""
  testcase_id = uworker_output.uworker_input.testcase_id
  testcase = data_handler.get_testcase_by_id(testcase_id)
  testcase.fixed = 'NA'
  testcase.open = False
  data_handler.clear_progression_pending(testcase)
  data_handler.update_testcase_comment(testcase, data_types.TaskState.ERROR,
                                       uworker_output.error_message)


def handle_progression_revision_list_error(
    uworker_output: uworker_io.UworkerOutput):
  """Handles revision list errors, in which case the testcase is closed with
  error."""
  data_handler.close_testcase_with_error(uworker_output.testcase,
                                         'Failed to fetch revision list')


def crash_on_latest(uworker_output: uworker_io.UworkerOutput):
  """Handles crash on latest revision, or custom binary crashes. Saves the crash
  info for non-custom binaries."""
  testcase_id = uworker_output.uworker_input.testcase_id
  progression_task_output = uworker_output.progression_task_output
  testcase = data_handler.get_testcase_by_id(testcase_id)

  testcase.last_tested_crash_stacktrace = (
      progression_task_output.last_tested_crash_stacktrace)
  data_handler.update_progression_completion_metadata(
      testcase,
      progression_task_output.crash_revision,
      is_crash=True,
      message=progression_task_output.crash_on_latest_message)

  # This means we are in a custom binary crash, we do not upload crash info.
  if uworker_output.uworker_input.progression_task_input.custom_binary:
    return

  # Since we've verified that the test case is still crashing, clear out any
  # metadata indicating potential flake from previous runs.
  task_creation.mark_unreproducible_if_flaky(testcase, False)


def handle_progression_bad_state_min_max(
    uworker_output: uworker_io.UworkerOutput):
  """Handles when we end up in a state having min and max versions the same
  during a progression."""
  testcase = data_handler.get_testcase_by_id(
      uworker_output.uworker_input.testcase_id)
  _save_current_fixed_range_indices(testcase, uworker_output)
  testcase.fixed = 'NA'
  testcase.open = False
  message = ('Fixed testing errored out (min and max revisions are both '
             f'{uworker_output.progression_task_output.min_revision}')

  data_handler.update_progression_completion_metadata(
      testcase,
      uworker_output.progression_task_output.max_revision,
      message=message)

  # Let the bisection service know about the NA status.
  bisection.request_bisection(testcase)


def handle_progression_no_crash(uworker_output: uworker_io.UworkerOutput):
  """Expected crash version doesn't crash. Retries once to confirm the result
  otherwise marks unreproducible if the testcase is flaky."""
  testcase_id = uworker_output.uworker_input.testcase_id
  job_type = uworker_output.uworker_input.job_type
  testcase = data_handler.get_testcase_by_id(testcase_id)
  # Retry once on another bot to confirm our result.
  if data_handler.is_first_retry_for_task(testcase, reset_after_retry=True):
    tasks.add_task('progression', testcase_id, job_type)
    error_message = (
        uworker_output.error_message +
        ', will retry on another bot to confirm result.')
    data_handler.update_testcase_comment(testcase, data_types.TaskState.ERROR,
                                         error_message)
    data_handler.update_progression_completion_metadata(
        testcase, uworker_output.testcase.crash_revision)
    return

  data_handler.clear_progression_pending(testcase)
  data_handler.update_testcase_comment(testcase, data_types.TaskState.ERROR,
                                       uworker_output.error_message)
  task_creation.mark_unreproducible_if_flaky(testcase, True)
  return


def handle_progression_build_setup_error(
    uworker_output: uworker_io.UworkerOutput):
  """Handles errors for scenarios where build setup fails."""
  # If we failed to setup a build, it is likely a bot error. We can retry
  # the task in this case.
  testcase_id = uworker_output.uworker_input.testcase_id
  job_type = uworker_output.uworker_input.job_type
  testcase = data_handler.get_testcase_by_id(testcase_id)
  data_handler.update_testcase_comment(testcase, data_types.TaskState.ERROR,
                                       uworker_output.error_message)
  build_fail_wait = environment.get_value('FAIL_WAIT')
  tasks.add_task(
      'progression', testcase_id, job_type, wait_time=build_fail_wait)


def handle_progression_bad_build(uworker_output: uworker_io.UworkerOutput):
  """Handles unrecoverable bad build errors."""
  # Though bad builds when narrowing the range are recoverable, certain builds
  # being marked as bad may be unrecoverable. Recoverable ones should not
  # reach this point.
  testcase_id = uworker_output.uworker_input.testcase_id
  testcase = data_handler.get_testcase_by_id(testcase_id)
  error_message = 'Unable to recover from bad build'
  data_handler.update_testcase_comment(testcase, data_types.TaskState.ERROR,
                                       error_message)


def _write_to_bigquery(testcase, progression_range_start,
                       progression_range_end):
  """Write the fixed range to BigQuery."""
  big_query.write_range(
      table_id='fixeds',
      testcase=testcase,
      range_name='fixed',
      start=progression_range_start,
      end=progression_range_end)


def _log_output(revision, crash_result):
  """Log process output."""
  logs.log(
      f'Testing {revision}',
      revision=revision,
      output=crash_result.get_stacktrace(symbolized=True))


def _check_fixed_for_custom_binary(testcase, testcase_file_path):
  """Simplified fixed check for test cases using custom binaries."""
  build_manager.setup_build()
  # 'APP_REVISION' is set during setup_build().
  revision = environment.get_value('APP_REVISION')
  if revision is None:
    logs.log_error('APP_REVISION is not set, setting revision to 0')
    revision = 0

  if not build_manager.check_app_path():
    return uworker_io.UworkerOutput(
        testcase=testcase,
        error_message='Build setup failed for custom binary',
        error=uworker_msg_pb2.ErrorType.PROGRESSION_BUILD_SETUP_ERROR)

  test_timeout = environment.get_value('TEST_TIMEOUT', 10)
  result = testcase_manager.test_for_crash_with_retries(
      testcase, testcase_file_path, test_timeout, http_flag=testcase.http_flag)
  _log_output(revision, result)

  # If this still crashes on the most recent build, it's not fixed. The task
  # will be rescheduled by a cron job and re-attempted eventually.
  if result.is_crash():
    app_path = environment.get_value('APP_PATH')
    command = testcase_manager.get_command_line_for_application(
        testcase_file_path, app_path=app_path, needs_http=testcase.http_flag)
    symbolized_crash_stacktrace = result.get_stacktrace(symbolized=True)
    unsymbolized_crash_stacktrace = result.get_stacktrace(symbolized=False)
    stacktrace = utils.get_crash_stacktrace_output(
        command, symbolized_crash_stacktrace, unsymbolized_crash_stacktrace)
    last_tested_crash_stacktrace = data_handler.filter_stacktrace(stacktrace)
    progression_task_output = uworker_io.ProgressionTaskOutput(
        crash_on_latest=True,
        crash_on_latest_message='Still crashes on latest custom build.',
        crash_revision=int(revision),
        last_tested_crash_stacktrace=last_tested_crash_stacktrace)
    return uworker_io.UworkerOutput(
        testcase=testcase, progression_task_output=progression_task_output)

  progression_task_output = uworker_io.ProgressionTaskOutput(
      crash_revision=int(revision))
  return uworker_io.UworkerOutput(
      testcase=testcase, progression_task_output=progression_task_output)


def _update_issue_metadata(testcase):
  """Update issue metadata."""
  metadata = engine_common.get_all_issue_metadata_for_testcase(testcase)
  if not metadata:
    return

  for key, value in metadata.items():
    old_value = testcase.get_metadata(key)
    if old_value != value:
      logs.log('Updating issue metadata for {} from {} to {}.'.format(
          key, old_value, value))
      testcase.set_metadata(key, value)


def _testcase_reproduces_in_revision(testcase,
                                     testcase_file_path,
                                     job_type,
                                     revision,
                                     update_metadata=False,
                                     clear_min_max_metadata=False):
  """Tests to see if a test case reproduces in the specified revision.
  Returns a tuple containing the (result, error) depending on whether
  there was an error."""
  build_manager.setup_build(revision)
  if not build_manager.check_app_path():
    # Let postprocess handle the failure and reschedule the task if needed.
    return None, uworker_io.UworkerOutput(
        testcase=testcase,
        progression_task_output=uworker_io.ProgressionTaskOutput(
            clear_min_max_metadata=clear_min_max_metadata),
        error=uworker_msg_pb2.ErrorType.PROGRESSION_BUILD_SETUP_ERROR)

  if testcase_manager.check_for_bad_build(job_type, revision):
    # TODO(alhijazi): This is not logged for recoverable builds.
    error_message = f'Bad build at r{revision}. Skipping'
    return None, uworker_io.UworkerOutput(
        testcase=testcase,
        progression_task_output=uworker_io.ProgressionTaskOutput(
            clear_min_max_metadata=clear_min_max_metadata),
        error_message=error_message,
        error=uworker_msg_pb2.ErrorType.PROGRESSION_BAD_BUILD)

  test_timeout = environment.get_value('TEST_TIMEOUT', 10)
  result = testcase_manager.test_for_crash_with_retries(
      testcase, testcase_file_path, test_timeout, http_flag=testcase.http_flag)
  _log_output(revision, result)

  if update_metadata:
    _update_issue_metadata(testcase)

  return result, None


def _save_fixed_range(testcase_id, min_revision, max_revision):
  """Update a test case and other metadata with a fixed range."""
  testcase = data_handler.get_testcase_by_id(testcase_id)
  testcase.fixed = f'{min_revision}:{max_revision}'
  testcase.open = False
  data_handler.update_progression_completion_metadata(
      testcase, max_revision, message=f'fixed in range r{testcase.fixed}')
  _write_to_bigquery(testcase, min_revision, max_revision)


def _store_testcase_for_regression_testing(testcase, testcase_file_path):
  """Stores reproduction testcase for future regression testing in corpus
  pruning task."""
  if testcase.open:
    # Store testcase only after the crash is fixed.
    return

  if not testcase.bug_information:
    # Only store crashes with bugs associated with them.
    return

  fuzz_target = data_handler.get_fuzz_target(testcase.overridden_fuzzer_name)
  if not fuzz_target:
    # No work to do, only applicable for engine fuzzers.
    return

  corpus = corpus_manager.FuzzTargetCorpus(fuzz_target.engine,
                                           fuzz_target.project_qualified_name())
  regression_testcase_url = os.path.join(
      corpus.get_regressions_corpus_gcs_url(),
      utils.file_hash(testcase_file_path))

  if storage.copy_file_to(testcase_file_path, regression_testcase_url):
    logs.log('Successfully stored testcase for regression testing: ' +
             regression_testcase_url)
  else:
    logs.log_error('Failed to store testcase for regression testing: ' +
                   regression_testcase_url)


def utask_preprocess(testcase_id, job_type, uworker_env):
  """Runs preprocessing for progression task."""
  testcase = data_handler.get_testcase_by_id(testcase_id)
  if not testcase:
    return None

  if testcase.fixed:
    logs.log_error(f'Fixed range is already set as {testcase.fixed}, skip.')
    return None

  # TODO(alhijazi): Make sure this is always properly cleared on failure.
  # Set a flag to indicate we are running progression task. This shows pending
  # status on testcase report page and avoid conflicting testcase updates by
  # triage cron.
  testcase.set_metadata('progression_pending', True)
  data_handler.update_testcase_comment(testcase, data_types.TaskState.STARTED)
  progression_input = uworker_io.ProgressionTaskInput()
  progression_input.custom_binary = build_manager.is_custom_binary()
  return uworker_io.UworkerInput(
      job_type=job_type,
      testcase_id=testcase_id,
      uworker_env=uworker_env,
      progression_task_input=progression_input,
      testcase=testcase,
  )


def find_fixed_range(uworker_input):
  """Attempt to find the revision range where a testcase was fixed."""
  deadline = tasks.get_task_completion_deadline()
  testcase = uworker_input.testcase
  job_type = uworker_input.job_type

  # Setup testcase and its dependencies.
  setup_input = setup.preprocess_setup_testcase(testcase)
  _, testcase_file_path, error = setup.setup_testcase(testcase, job_type,
                                                      setup_input)
  if error:
    return error

  # Custom binaries are handled as special cases.
  if build_manager.is_custom_binary():
    return _check_fixed_for_custom_binary(testcase, testcase_file_path)

  build_bucket_path = build_manager.get_primary_bucket_path()
  # TODO(https://github.com/google/clusterfuzz/issues/3008): Move this to
  # preprocess.
  bad_builds = build_manager.get_job_bad_builds()

  revision_list = build_manager.get_revisions_list(
      build_bucket_path, bad_builds, testcase=testcase)
  if not revision_list:
    return uworker_io.UworkerOutput(
        testcase=testcase,
        error=uworker_msg_pb2.ErrorType.PROGRESSION_REVISION_LIST_ERROR)

  # Use min, max_index to mark the start and end of revision list that is used
  # for bisecting the progression range. Set start to the revision where noticed
  # the crash. Set end to the trunk revision. Also, use min, max from past run
  # if it timed out.
  min_revision = testcase.get_metadata('last_progression_min')
  max_revision = testcase.get_metadata('last_progression_max')

  clear_min_max_metadata = False
  if min_revision or max_revision:
    # Clear these to avoid using them in next run. If this run fails, then we
    # should try next run without them to see it succeeds. If this run succeeds,
    # we should still clear them to avoid capping max revision in next run.
    clear_min_max_metadata = True

  last_tested_revision = testcase.get_metadata('last_tested_crash_revision')
  known_crash_revision = last_tested_revision or testcase.crash_revision
  if not min_revision:
    min_revision = known_crash_revision
  if not max_revision:
    max_revision = revisions.get_last_revision_in_list(revision_list)

  min_index = revisions.find_min_revision_index(revision_list, min_revision)
  if min_index is None:
    error_message = f'Build {min_revision} no longer exists.'
    return uworker_io.UworkerOutput(
        testcase=testcase,
        error_message=error_message,
        progression_task_output=uworker_io.ProgressionTaskOutput(
            clear_min_max_metadata=clear_min_max_metadata),
        error=uworker_msg_pb2.ErrorType.PROGRESSION_BUILD_NOT_FOUND)
  max_index = revisions.find_max_revision_index(revision_list, max_revision)
  if max_index is None:
    error_message = f'Build {max_revision} no longer exists.'
    return uworker_io.UworkerOutput(
        testcase=testcase,
        error_message=error_message,
        progression_task_output=uworker_io.ProgressionTaskOutput(
            clear_min_max_metadata=clear_min_max_metadata),
        error=uworker_msg_pb2.ErrorType.PROGRESSION_BUILD_NOT_FOUND)

  # Check to see if this testcase is still crashing now. If it is, then just
  # bail out.
  result, error = _testcase_reproduces_in_revision(
      testcase,
      testcase_file_path,
      job_type,
      max_revision,
      update_metadata=True,
      clear_min_max_metadata=clear_min_max_metadata)
  if error is not None:
    return error

  if result.is_crash():
    logs.log(f'Found crash with same signature on latest'
             f' revision r{max_revision}.')
    app_path = environment.get_value('APP_PATH')
    command = testcase_manager.get_command_line_for_application(
        testcase_file_path, app_path=app_path, needs_http=testcase.http_flag)
    symbolized_crash_stacktrace = result.get_stacktrace(symbolized=True)
    unsymbolized_crash_stacktrace = result.get_stacktrace(symbolized=False)
    stacktrace = utils.get_crash_stacktrace_output(
        command, symbolized_crash_stacktrace, unsymbolized_crash_stacktrace)

    last_tested_crash_stacktrace = data_handler.filter_stacktrace(stacktrace)

    crash_on_latest_message = ('Still crashes on latest'
                               f' revision r{max_revision}.')
    progression_task_output = uworker_io.ProgressionTaskOutput(
        crash_on_latest=True,
        crash_on_latest_message=crash_on_latest_message,
        crash_revision=int(max_revision),
<<<<<<< HEAD
        last_tested_crash_stacktrace=last_tested_crash_stacktrace)
=======
        last_tested_crash_stacktrace=last_tested_crash_stacktrace,
        clear_min_max_metadata=clear_min_max_metadata)
>>>>>>> 65b5ca95
    return uworker_io.UworkerOutput(
        testcase=testcase, progression_task_output=progression_task_output)

  # Verify that we do crash in the min revision. This is assumed to be true
  # while we are doing the bisect.
  result, error = _testcase_reproduces_in_revision(
      testcase,
      testcase_file_path,
      job_type,
      min_revision,
      clear_min_max_metadata=clear_min_max_metadata)
  if error is not None:
    return error

  if result and not result.is_crash():  # pylint: disable=no-member
    error_message = (
        f'Known crash revision {known_crash_revision} did not crash')
    progression_task_output = uworker_io.ProgressionTaskOutput(
<<<<<<< HEAD
        crash_revision=int(max_revision))
=======
        crash_revision=int(max_revision),
        clear_min_max_metadata=clear_min_max_metadata)
>>>>>>> 65b5ca95
    return uworker_io.UworkerOutput(
        testcase=testcase,
        progression_task_output=progression_task_output,
        error_message=error_message,
        error=uworker_msg_pb2.ErrorType.PROGRESSION_NO_CRASH)

  last_progression_min = None
  last_progression_max = None
  # Start a binary search to find last non-crashing revision. At this point, we
  # know that we do crash in the min_revision, and do not crash in max_revision.
  while time.time() < deadline:
    min_revision = revision_list[min_index]
    max_revision = revision_list[max_index]

    # If the min and max revisions are one apart this is as much as we can
    # narrow the range.
    if max_index - min_index == 1:
      # TODO(alhijazi): This should be moved to postprocess.
      testcase.open = False
      _store_testcase_for_regression_testing(testcase, testcase_file_path)
      return uworker_io.UworkerOutput(
          testcase=testcase,
          progression_task_output=uworker_io.ProgressionTaskOutput(
              min_revision=int(min_revision),
              max_revision=int(max_revision),
              clear_min_max_metadata=clear_min_max_metadata,
          ))

    # Occasionally, we get into this bad state. It seems to be related to test
    # cases with flaky stacks, but the exact cause is unknown.
    if max_index - min_index < 1:
      return uworker_io.UworkerOutput(
          testcase=testcase,
          progression_task_output=uworker_io.ProgressionTaskOutput(
<<<<<<< HEAD
              min_revision=int(min_revision), max_revision=int(max_revision)),
=======
              min_revision=int(min_revision),
              max_revision=int(max_revision),
              last_progression_min=last_progression_min,
              last_progression_max=last_progression_max,
              clear_min_max_metadata=clear_min_max_metadata),
>>>>>>> 65b5ca95
          error=uworker_msg_pb2.ErrorType.PROGRESSION_BAD_STATE_MIN_MAX)

    # Test the middle revision of our range.
    middle_index = (min_index + max_index) // 2
    middle_revision = revision_list[middle_index]

    result, error = _testcase_reproduces_in_revision(
        testcase, testcase_file_path, job_type, middle_revision)
    if error is not None:
      if error.error == uworker_msg_pb2.ErrorType.PROGRESSION_BAD_BUILD:
        # Skip this revision.
        del revision_list[middle_index]
        max_index -= 1
        continue
      # Only bad build errors are recoverable.
      error.progression_task_output = uworker_io.ProgressionTaskOutput(
          last_progression_min=last_progression_min,
          last_progression_max=last_progression_max,
          clear_min_max_metadata=clear_min_max_metadata)
      return error

    if result.is_crash():
      min_index = middle_index
    else:
      max_index = middle_index

    last_progression_min = int(revision_list[min_index])
    last_progression_max = int(revision_list[max_index])

  # If we've broken out of the loop, we've exceeded the deadline. Recreate the
  # task to pick up where we left off.
  error_message = (f'Timed out, current range '
                   f'r{revision_list[min_index]}:r{revision_list[max_index]}')
  progression_task_output = uworker_io.ProgressionTaskOutput(
      clear_min_max_metadata=clear_min_max_metadata)
  if last_progression_min is not None:
    progression_task_output.last_progression_min = last_progression_min
  if last_progression_max is not None:
    progression_task_output.last_progression_max = last_progression_max
  return uworker_io.UworkerOutput(
      testcase=testcase,
      error_message=error_message,
      progression_task_output=progression_task_output,
      error=uworker_msg_pb2.ErrorType.PROGRESSION_TIMEOUT)


def utask_main(uworker_input):
  """Executes the untrusted part of progression_task."""
  return find_fixed_range(uworker_input)


HANDLED_ERRORS = [
    uworker_msg_pb2.ErrorType.PROGRESSION_NO_CRASH,
    uworker_msg_pb2.ErrorType.PROGRESSION_BUILD_SETUP_ERROR,
    uworker_msg_pb2.ErrorType.PROGRESSION_TIMEOUT,
    uworker_msg_pb2.ErrorType.PROGRESSION_BAD_BUILD,
    uworker_msg_pb2.ErrorType.PROGRESSION_REVISION_LIST_ERROR,
    uworker_msg_pb2.ErrorType.PROGRESSION_BUILD_NOT_FOUND,
    uworker_msg_pb2.ErrorType.PROGRESSION_BAD_STATE_MIN_MAX,
    uworker_msg_pb2.ErrorType.TESTCASE_SETUP,
]


def utask_postprocess(output):
  """Trusted: Cleans up after a uworker execute_task, writing anything needed to
  the db."""
  testcase = data_handler.get_testcase_by_id(output.uworker_input.testcase_id)
  _maybe_clear_progression_last_min_max_metadata(testcase, output)

  if output.error is not None:
    uworker_handle_errors.handle(output, HANDLED_ERRORS)
    return

  if (output.progression_task_output is not None and
      output.progression_task_output.crash_on_latest):
    crash_on_latest(output)
    return

  if output.uworker_input.progression_task_input.custom_binary:
    # Retry once on another bot to confirm our results and in case this bot is
    # in a bad state which we didn't catch through our usual means.
    testcase = output.testcase
    if data_handler.is_first_retry_for_task(testcase, reset_after_retry=True):
      tasks.add_task('progression', output.uworker_input.testcase_id,
                     output.uworker_input.job_type)
      data_handler.update_progression_completion_metadata(
          testcase, output.progression_task_output.crash_revision)
      return

    # The bug is fixed.
    testcase.fixed = 'Yes'
    testcase.open = False
    data_handler.update_progression_completion_metadata(
        testcase,
        output.testcase.crash_revision,
        message='fixed on latest custom build')
    return

  testcase = data_handler.get_testcase_by_id(output.uworker_input.testcase_id)
  if output.progression_task_output.min_revision:
    _save_fixed_range(output.uworker_input.testcase_id,
                      output.progression_task_output.min_revision,
                      output.progression_task_output.max_revision)
  # TODO(alhijazi): This should probably be moved to the end of the (not yet
  #  implemented) progression_bisection task.
  # If there is a fine grained bisection service available, request it. Both
  # regression and fixed ranges are requested once. Regression is also requested
  # here as the bisection service may require details that are not yet available
  # (e.g. issue ID) at the time regress_task completes.
  bisection.request_bisection(testcase)<|MERGE_RESOLUTION|>--- conflicted
+++ resolved
@@ -477,12 +477,8 @@
         crash_on_latest=True,
         crash_on_latest_message=crash_on_latest_message,
         crash_revision=int(max_revision),
-<<<<<<< HEAD
-        last_tested_crash_stacktrace=last_tested_crash_stacktrace)
-=======
         last_tested_crash_stacktrace=last_tested_crash_stacktrace,
         clear_min_max_metadata=clear_min_max_metadata)
->>>>>>> 65b5ca95
     return uworker_io.UworkerOutput(
         testcase=testcase, progression_task_output=progression_task_output)
 
@@ -501,12 +497,8 @@
     error_message = (
         f'Known crash revision {known_crash_revision} did not crash')
     progression_task_output = uworker_io.ProgressionTaskOutput(
-<<<<<<< HEAD
-        crash_revision=int(max_revision))
-=======
         crash_revision=int(max_revision),
         clear_min_max_metadata=clear_min_max_metadata)
->>>>>>> 65b5ca95
     return uworker_io.UworkerOutput(
         testcase=testcase,
         progression_task_output=progression_task_output,
@@ -541,15 +533,11 @@
       return uworker_io.UworkerOutput(
           testcase=testcase,
           progression_task_output=uworker_io.ProgressionTaskOutput(
-<<<<<<< HEAD
-              min_revision=int(min_revision), max_revision=int(max_revision)),
-=======
               min_revision=int(min_revision),
               max_revision=int(max_revision),
               last_progression_min=last_progression_min,
               last_progression_max=last_progression_max,
               clear_min_max_metadata=clear_min_max_metadata),
->>>>>>> 65b5ca95
           error=uworker_msg_pb2.ErrorType.PROGRESSION_BAD_STATE_MIN_MAX)
 
     # Test the middle revision of our range.
