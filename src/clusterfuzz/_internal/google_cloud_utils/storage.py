--- conflicted
+++ resolved
@@ -415,26 +415,6 @@
   client = _storage_client()
   bucket = client.bucket(bucket_name)
   blob = bucket.blob(object_path)
-<<<<<<< HEAD
-  try:
-    return blob.generate_signed_url(
-        version='v4',
-        expiration=minutes,
-        method=method,
-        credentials=signing_creds,
-        access_token=access_token,
-        service_account_email=signing_creds.service_account_email)
-  except google.auth.exceptions.TransportError:
-    logs.info('_sign_url: Trying to renew credentials.')
-    _new_signing_creds()
-    return blob.generate_signed_url(
-        version='v4',
-        expiration=minutes,
-        method=method,
-        credentials=signing_creds,
-        access_token=access_token,
-        service_account_email=signing_creds.service_account_email)
-=======
   return blob.generate_signed_url(
       version='v4',
       expiration=minutes,
@@ -442,7 +422,6 @@
       credentials=signing_creds,
       access_token=access_token,
       service_account_email=signing_creds.service_account_email)
->>>>>>> 54910ea0
 
 
 class FileSystemProvider(StorageProvider):
@@ -758,17 +737,8 @@
 
 
 def _new_signing_creds():
-<<<<<<< HEAD
-  now = datetime.datetime.now()
-  new_expiry = now + datetime.timedelta(minutes=40)
-  prev = getattr(_local, 'signing_creds_expiration', None)
-  logs.info(f'Credentials expiring: {prev}. New: {new_expiry}.')
-  _local.signing_creds_expiration = new_expiry
-  _local.signing_creds = credentials.get_signing_credentials()
-=======
   service_account = credentials.get_storage_signing_service_account()
   _local.signing_creds = credentials.get_signing_credentials(service_account)
->>>>>>> 54910ea0
 
 
 def _signing_creds():
